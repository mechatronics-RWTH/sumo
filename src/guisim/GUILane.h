--- conflicted
+++ resolved
@@ -277,7 +277,7 @@
     double getColorValueForTracker() const;
 
     /// @brief gets the scaling value according to the current scheme index
-    double getScaleValue(const GUIVisualizationSettings& s, int activeScheme) const;
+    double getScaleValue(const GUIVisualizationSettings& s, int activeScheme, bool s2) const;
 
     /// @brief whether this lane is selected in the GUI
     bool isSelected() const override;
@@ -333,12 +333,6 @@
             std::vector<double>& lengths,
             std::vector<RGBColor>& colors);
 
-<<<<<<< HEAD
-    /// @brief gets the scaling value according to the current scheme index
-    double getScaleValue(int activeScheme, bool s2) const;
-
-=======
->>>>>>> 69fffa96
     /// @brief sets multiple colors according to the current scheme index and some lane function
     bool setMultiColor(const GUIVisualizationSettings& s, const GUIColorer& c, RGBColor& col) const;
 
